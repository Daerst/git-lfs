--- conflicted
+++ resolved
@@ -29,7 +29,8 @@
 ```
 
 Now, it's time to add some large files to a repository. The first step is to
-specify file patterns to store with Git LFS:
+specify file patterns to store with Git LFS. These file patterns are stored in
+`.gitattributes`.
 
 ```bash
 $ mkdir large-repo
@@ -40,12 +41,7 @@
 $ git lfs track "*.zip"
 ```
 
-<<<<<<< HEAD
 Now you're ready to push some commits:
-=======
-Git LFS uses `.gitattributes` files to configure which files are managed by Git LFS.
-Here is a sample one that saves zips and mp3s:
->>>>>>> 79e00903
 
 ```bash
 $ git add my.zip
