package lfs

import (
	"path/filepath"
	"sync"

	"github.com/github/git-lfs/git"
	"github.com/github/git-lfs/vendor/_nuts/github.com/rubyist/tracerx"
)

const (
	batchSize = 100
)

type Transferable interface {
	Check() (*objectResource, error)
	Transfer(CopyCallback) error
	Object() *objectResource
	Oid() string
	Size() int64
	Name() string
	SetObject(*objectResource)
}

// TransferQueue provides a queue that will allow concurrent transfers.
type TransferQueue struct {
	meter         *ProgressMeter
	workers       int // Number of transfer workers to spawn
	transferKind  string
	errors        []error
	transferables map[string]Transferable
	batcher       *Batcher
	apic          chan Transferable // Channel for processing individual API requests
	transferc     chan Transferable // Channel for processing transfers
	errorc        chan error        // Channel for processing errors
	watchers      []chan string
	wait          sync.WaitGroup
	retries       map[string]interface{}
	retrylock     sync.Mutex
}

// newTransferQueue builds a TransferQueue, allowing `workers` concurrent transfers.
func newTransferQueue(files int, size int64, dryRun bool) *TransferQueue {
	q := &TransferQueue{
		meter:         NewProgressMeter(files, size, dryRun),
		apic:          make(chan Transferable, batchSize),
		transferc:     make(chan Transferable, batchSize),
		errorc:        make(chan error),
		workers:       Config.ConcurrentTransfers(),
		transferables: make(map[string]Transferable),
		retries:       make(map[string]interface{}),
	}

	q.run()

	return q
}

// Add adds a Transferable to the transfer queue.
func (q *TransferQueue) Add(t Transferable) {
	q.wait.Add(1)
	q.transferables[t.Oid()] = t

	if q.batcher != nil {
		q.batcher.Add(t)
		return
	}

	q.apic <- t
}

// Wait waits for the queue to finish processing all transfers
func (q *TransferQueue) Wait() {
	q.wait.Wait()

	if q.batcher != nil {
		q.batcher.Exit()
	}

	close(q.apic)
	close(q.transferc)
	close(q.errorc)

	for _, watcher := range q.watchers {
		close(watcher)
	}

	q.meter.Finish()
}

// Watch returns a channel where the queue will write the OID of each transfer
// as it completes. The channel will be closed when the queue finishes processing.
func (q *TransferQueue) Watch() chan string {
	c := make(chan string, batchSize)
	q.watchers = append(q.watchers, c)
	return c
}

// individualApiRoutine processes the queue of transfers one at a time by making
// a POST call for each object, feeding the results to the transfer workers.
// If configured, the object transfers can still happen concurrently, the
// sequential nature here is only for the meta POST calls.
func (q *TransferQueue) individualApiRoutine(apiWaiter chan interface{}) {
	for t := range q.apic {
		obj, err := t.Check()
		if err != nil {
			if q.canRetry(err, t.Oid()) {
				q.Add(t)
			} else {
				q.errorc <- err
			}
			q.wait.Done()
			continue
		}

		if apiWaiter != nil { // Signal to launch more individual api workers
			q.meter.Start()
			select {
			case apiWaiter <- 1:
			default:
			}
		}

		if obj != nil {
			t.SetObject(obj)
			q.meter.Add(t.Name())
			q.transferc <- t
		} else {
			q.meter.Skip(t.Size())
			q.wait.Done()
		}
	}
}

// legacyFallback is used when a batch request is made to a server that does
// not support the batch endpoint. When this happens, the Transferables are
// fed from the batcher into apic to be processed individually.
func (q *TransferQueue) legacyFallback(failedBatch []Transferable) {
	tracerx.Printf("tq: batch api not implemented, falling back to individual")

	q.launchIndividualApiRoutines()

	for _, t := range failedBatch {
		q.apic <- t
	}

	for {
		batch := q.batcher.Next()
		if batch == nil {
			break
		}

		for _, t := range batch {
			q.apic <- t
		}
	}
}

// batchApiRoutine processes the queue of transfers using the batch endpoint,
// making only one POST call for all objects. The results are then handed
// off to the transfer workers.
func (q *TransferQueue) batchApiRoutine() {
	var startProgress sync.Once
	batchNumber := 0

	for {
		batchNumber++

		batch := q.batcher.Next()
		if batch == nil {
			break
		}

		tracerx.Printf("tq: sending batch of size %d", len(batch))

		transfers := make([]*objectResource, 0, len(batch))
		for _, t := range batch {
			transfers = append(transfers, &objectResource{Oid: t.Oid(), Size: t.Size()})
		}

		objects, err := Batch(transfers, q.transferKind)
		if err != nil {
			if IsNotImplementedError(err) {
				configFile := filepath.Join(LocalGitDir, "config")
				git.Config.SetLocal(configFile, "lfs.batch", "false")

				go q.legacyFallback(batch)
				return
			}
<<<<<<< HEAD
			// TODO technically, this could go forever. Maybe we just limit it to n batch retries total.
			if q.canRetry(err, "batch") {
				tracerx.Printf("tq: resubmitting batch: %s", err)
				for _, t := range batch {
					q.Add(t)
				}
			} else {
				tracerx.Printf("Too many batch failures, erroring")
				q.errorc <- err
			}
=======

			q.errorc <- err
>>>>>>> 86f9d3d8
			q.wait.Add(-len(transfers))
			continue
		}

		startProgress.Do(q.meter.Start)

		for _, o := range objects {
			if _, ok := o.Rel(q.transferKind); ok {
				// This object has an error
				if o.Error != nil {
					q.errorc <- Error(o.Error)
					q.meter.Skip(o.Size)
					q.wait.Done()
					continue
				}

				// This object needs to be transferred
				if transfer, ok := q.transferables[o.Oid]; ok {
					transfer.SetObject(o)
					q.meter.Add(transfer.Name())
					q.transferc <- transfer
				} else {
					q.meter.Skip(transfer.Size())
					q.wait.Done()
				}
			} else {
				q.meter.Skip(o.Size)
				q.wait.Done()
			}
		}
	}
}

// This goroutine collects errors returned from transfers
func (q *TransferQueue) errorCollector() {
	for err := range q.errorc {
		q.errors = append(q.errors, err)
	}
}

func (q *TransferQueue) transferWorker() {
	for transfer := range q.transferc {
		cb := func(total, read int64, current int) error {
			q.meter.TransferBytes(q.transferKind, transfer.Name(), read, total, current)
			return nil
		}

		if err := transfer.Transfer(cb); err != nil {
			if q.canRetry(err, transfer.Oid()) {
				tracerx.Printf("tq: retrying object %s", transfer.Oid())
				q.Add(transfer)
			} else {
				q.errorc <- err
			}
		} else {
			oid := transfer.Oid()
			for _, c := range q.watchers {
				c <- oid
			}
		}

		q.meter.FinishTransfer(transfer.Name())

		q.wait.Done()
	}
}

// launchIndividualApiRoutines first launches a single api worker. When it
// receives the first successful api request it launches workers - 1 more
// workers. This prevents being prompted for credentials multiple times at once
// when they're needed.
func (q *TransferQueue) launchIndividualApiRoutines() {
	go func() {
		apiWaiter := make(chan interface{})
		go q.individualApiRoutine(apiWaiter)

		<-apiWaiter

		for i := 0; i < q.workers-1; i++ {
			go q.individualApiRoutine(nil)
		}
	}()
}

// run starts the transfer queue, doing individual or batch transfers depending
// on the Config.BatchTransfer() value. run will transfer files sequentially or
// concurrently depending on the Config.ConcurrentTransfers() value.
func (q *TransferQueue) run() {
	go q.errorCollector()

	tracerx.Printf("tq: starting %d transfer workers", q.workers)
	for i := 0; i < q.workers; i++ {
		go q.transferWorker()
	}

	if Config.BatchTransfer() {
		tracerx.Printf("tq: running as batched queue, batch size of %d", batchSize)
		q.batcher = NewBatcher(batchSize)
		go q.batchApiRoutine()
	} else {
		tracerx.Printf("tq: running as individual queue")
		q.launchIndividualApiRoutines()
	}
}

func (q *TransferQueue) canRetry(err *WrappedError, id string) bool {
	if !isRetriableError(err) {
		return false
	}

	defer q.retrylock.Unlock()
	q.retrylock.Lock()
	if _, ok := q.retries[id]; ok {
		// Already retried it
		return false
	}
	q.retries[id] = struct{}{}
	return true
}

// Errors returns any errors encountered during transfer.
func (q *TransferQueue) Errors() []error {
	return q.errors
}<|MERGE_RESOLUTION|>--- conflicted
+++ resolved
@@ -187,7 +187,7 @@
 				go q.legacyFallback(batch)
 				return
 			}
-<<<<<<< HEAD
+
 			// TODO technically, this could go forever. Maybe we just limit it to n batch retries total.
 			if q.canRetry(err, "batch") {
 				tracerx.Printf("tq: resubmitting batch: %s", err)
@@ -198,10 +198,7 @@
 				tracerx.Printf("Too many batch failures, erroring")
 				q.errorc <- err
 			}
-=======
-
-			q.errorc <- err
->>>>>>> 86f9d3d8
+
 			q.wait.Add(-len(transfers))
 			continue
 		}
@@ -307,10 +304,12 @@
 	}
 }
 
-func (q *TransferQueue) canRetry(err *WrappedError, id string) bool {
-	if !isRetriableError(err) {
-		return false
-	}
+func (q *TransferQueue) canRetry(err error, id string) bool {
+	/*
+		if !isRetriableError(err) {
+			return false
+		}
+	*/
 
 	defer q.retrylock.Unlock()
 	q.retrylock.Lock()
