package lfs

import (
	"github.com/github/git-lfs/api"
	"github.com/github/git-lfs/config"
	"github.com/github/git-lfs/transfer"
)

type Downloadable struct {
	pointer *WrappedPointer
	object  *api.ObjectResource
}

func (d *Downloadable) Object() *api.ObjectResource {
	return d.object
}

func (d *Downloadable) Oid() string {
	return d.pointer.Oid
}

func (d *Downloadable) Size() int64 {
	return d.pointer.Size
}

func (d *Downloadable) Name() string {
	return d.pointer.Name
}

func (d *Downloadable) Path() string {
	p, _ := LocalMediaPath(d.pointer.Oid)
	return p
}

func (d *Downloadable) SetObject(o *api.ObjectResource) {
	d.object = o
}

// TODO remove this legacy method & only support batch
func (d *Downloadable) LegacyCheck() (*api.ObjectResource, error) {
	return api.DownloadCheck(config.Config, d.pointer.Oid)
}

func NewDownloadable(p *WrappedPointer) *Downloadable {
	return &Downloadable{pointer: p}
}

// NewDownloadCheckQueue builds a checking queue, checks that objects are there but doesn't download
func NewDownloadCheckQueue(files int, size int64) *TransferQueue {
	// Always dry run
	return newTransferQueue(files, size, true, transfer.Download)
}

<<<<<<< HEAD
// NewDownloadQueue builds a DownloadQueue, allowing concurrent downloads.
func NewDownloadQueue(files int, size int64, dryRun bool) *TransferQueue {
	return newTransferQueue(files, size, dryRun, transfer.Download)
=======
// NewDownloadQueue builds a DownloadQueue, allowing `workers` concurrent downloads.
func NewDownloadQueue(files int, size int64, dryRun bool, metadata *TransferMetadata) *TransferQueue {
	q := newTransferQueue(files, size, dryRun)
	q.transferKind = "download"
	q.metadata = metadata
	return q
>>>>>>> 31133879
}<|MERGE_RESOLUTION|>--- conflicted
+++ resolved
@@ -46,21 +46,11 @@
 }
 
 // NewDownloadCheckQueue builds a checking queue, checks that objects are there but doesn't download
-func NewDownloadCheckQueue(files int, size int64) *TransferQueue {
-	// Always dry run
-	return newTransferQueue(files, size, true, transfer.Download)
+func NewDownloadCheckQueue(files int, size int64, meta *api.BatchMetadata) *TransferQueue {
+	return NewDownloadQueue(files, size, meta, true)
 }
 
-<<<<<<< HEAD
 // NewDownloadQueue builds a DownloadQueue, allowing concurrent downloads.
-func NewDownloadQueue(files int, size int64, dryRun bool) *TransferQueue {
-	return newTransferQueue(files, size, dryRun, transfer.Download)
-=======
-// NewDownloadQueue builds a DownloadQueue, allowing `workers` concurrent downloads.
-func NewDownloadQueue(files int, size int64, dryRun bool, metadata *TransferMetadata) *TransferQueue {
-	q := newTransferQueue(files, size, dryRun)
-	q.transferKind = "download"
-	q.metadata = metadata
-	return q
->>>>>>> 31133879
+func NewDownloadQueue(files int, size int64, meta *api.BatchMetadata, dryRun bool) *TransferQueue {
+	return newTransferQueue(transfer.Download, files, size, meta, dryRun)
 }