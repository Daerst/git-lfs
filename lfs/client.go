--- conflicted
+++ resolved
@@ -128,19 +128,11 @@
 	
 	buf, _ := ioutil.ReadAll(res.Body)
 	body := myReader{bytes.NewBuffer(buf)}	
-<<<<<<< HEAD
 
 	//We most close the body to ensure the http connection is kept alive	
 	io.Copy(ioutil.Discard, res.Body)
 	res.Body.Close()
 
-=======
-
-	//We most close the body to ensure the http connection is kept alive	
-	io.Copy(ioutil.Discard, res.Body)
-	res.Body.Close()
-
->>>>>>> 4c3976fc
 	return body, res.ContentLength, nil
 }
 
@@ -220,92 +212,78 @@
 	req.Body = &byteCloser{bytes.NewReader(by)}
 
 	tracerx.Printf("api: batch %d files", len(objects))
-<<<<<<< HEAD
 
 	res, objs, err := doApiBatchRequest(req)
-=======
-	res, objs, wErr := doApiBatchRequest(req, creds)
->>>>>>> 4c3976fc
+	
+	io.Copy(ioutil.Discard, res.Body)
+	res.Body.Close()
+	if err != nil {
+	
+		if res == nil {
+			return nil, newRetriableError(err)
+		}
+
+		if res.StatusCode == 0 {
+			return nil, newRetriableError(err)
+		}
+
+		if IsAuthError(err) {
+			Config.SetAccess("basic")
+			tracerx.Printf("api: batch not authorized, submitting with auth")
+			return Batch(objects, operation)
+		}
+
+		switch res.StatusCode {
+		case 404, 410:
+			tracerx.Printf("api: batch not implemented: %d", res.StatusCode)
+			return nil, newNotImplementedError(nil)
+		}
+
+		tracerx.Printf("api error: %s", err)
+	}
+	LogTransfer("lfs.api.batch", res)
+
+	if res.StatusCode != 200 {
+		return nil, Error(fmt.Errorf("Invalid status for %s %s: %d", req.Method, req.URL, res.StatusCode))
+	}
+
+	return objs, nil
+}
+
+func UploadCheck(oidPath string) (*objectResource, error) {
+	oid := filepath.Base(oidPath)
+
+	stat, err := os.Stat(oidPath)
+	if err != nil {
+		return nil, Error(err)
+	}
+
+	reqObj := &objectResource{
+		Oid:  oid,
+		Size: stat.Size(),
+	}
+
+	by, err := json.Marshal(reqObj)
+	if err != nil {
+		return nil, Error(err)
+	}
+
+	req, err := newApiRequest("POST", oid)
+	if err != nil {
+		return nil, Error(err)
+	}
+
+	req.Header.Set("Content-Type", mediaType)
+	req.Header.Set("Content-Length", strconv.Itoa(len(by)))
+	req.ContentLength = int64(len(by))
+	req.Body = &byteCloser{bytes.NewReader(by)}
+
+	tracerx.Printf("api: uploading (%s)", oid)
+	res, obj, err := doLegacyApiRequest(req)
 	
 	io.Copy(ioutil.Discard, res.Body)
 	res.Body.Close()
 	
-<<<<<<< HEAD
-	if err != nil {
-	
-=======
-	if wErr != nil {
->>>>>>> 4c3976fc
-		if res == nil {
-			return nil, newRetriableError(err)
-		}
-
-		if res.StatusCode == 0 {
-			return nil, newRetriableError(err)
-		}
-
-		if IsAuthError(err) {
-			Config.SetAccess("basic")
-			tracerx.Printf("api: batch not authorized, submitting with auth")
-			return Batch(objects, operation)
-		}
-
-		switch res.StatusCode {
-		case 404, 410:
-			tracerx.Printf("api: batch not implemented: %d", res.StatusCode)
-			return nil, newNotImplementedError(nil)
-		}
-
-		tracerx.Printf("api error: %s", err)
-	}
-	LogTransfer("lfs.api.batch", res)
-
-	if res.StatusCode != 200 {
-		return nil, Error(fmt.Errorf("Invalid status for %s %s: %d", req.Method, req.URL, res.StatusCode))
-	}
-
-	return objs, nil
-}
-
-func UploadCheck(oidPath string) (*objectResource, error) {
-	oid := filepath.Base(oidPath)
-
-	stat, err := os.Stat(oidPath)
-	if err != nil {
-		return nil, Error(err)
-	}
-
-	reqObj := &objectResource{
-		Oid:  oid,
-		Size: stat.Size(),
-	}
-
-	by, err := json.Marshal(reqObj)
-	if err != nil {
-		return nil, Error(err)
-	}
-
-	req, err := newApiRequest("POST", oid)
-	if err != nil {
-		return nil, Error(err)
-	}
-
-	req.Header.Set("Content-Type", mediaType)
-	req.Header.Set("Content-Length", strconv.Itoa(len(by)))
-	req.ContentLength = int64(len(by))
-	req.Body = &byteCloser{bytes.NewReader(by)}
-
-	tracerx.Printf("api: uploading (%s)", oid)
-<<<<<<< HEAD
-	res, obj, err := doLegacyApiRequest(req)
-=======
-	res, obj, wErr := doApiRequest(req, creds)
->>>>>>> 4c3976fc
-	
-	io.Copy(ioutil.Discard, res.Body)
-	res.Body.Close()
-	
-<<<<<<< HEAD
 	if err != nil {
 		if IsAuthError(err) {
 			Config.SetAccess("basic")
@@ -314,10 +292,6 @@
 		}
 
 		return nil, newRetriableError(err)
-=======
-	if wErr != nil {
-		return nil, wErr
->>>>>>> 4c3976fc
 	}
 	LogTransfer("lfs.api.upload", res)
 
@@ -420,7 +394,6 @@
 	return err
 }
 
-<<<<<<< HEAD
 // doLegacyApiRequest runs the request to the LFS legacy API.
 func doLegacyApiRequest(req *http.Request) (*http.Response, *objectResource, error) {
 	via := make([]*http.Request, 0, 4)
@@ -488,14 +461,6 @@
 // use doApiBatchRequest() or doStorageRequest() instead.
 func doHttpRequest(req *http.Request, creds Creds) (*http.Response, error) {
 	res, err := Config.HttpClient().Do(req)
-=======
-func doHttpRequest(req *http.Request, creds Creds) (*http.Response, *WrappedError) {
-	
-	var (
-		res		*http.Response
-		err		error
-	)
->>>>>>> 4c3976fc
 	
 	if Config.NTLM() {	
 		res, err = DoNTLMRequest(req, true)			
@@ -759,7 +724,6 @@
 }
 
 func setRequestAuth(req *http.Request, user, pass string) {
-<<<<<<< HEAD
 	if(Config.NTLM()){
 		//no-op. The NTLM manager will handle auth headers
 	} else {
@@ -767,12 +731,6 @@
 			return
 		}
 
-=======
-	
-	if(Config.NTLM()){
-		//no-op. The NTLM manager will handle auth headers
-	} else {
->>>>>>> 4c3976fc
 		token := fmt.Sprintf("%s:%s", user, pass)
 		auth := "Basic " + base64.URLEncoding.EncodeToString([]byte(token))
 		req.Header.Set("Authorization", auth)
